// Copyright 2013 The Rust Project Developers. See the COPYRIGHT
// file at the top-level directory of this distribution and at
// http://rust-lang.org/COPYRIGHT.
//
// Licensed under the Apache License, Version 2.0 <LICENSE-APACHE or
// http://www.apache.org/licenses/LICENSE-2.0> or the MIT license
// <LICENSE-MIT or http://opensource.org/licenses/MIT>, at your
// option. This file may not be copied, modified, or distributed
// except according to those terms.

use std::mem;
use std::kinds::marker;
use std::cell::Cell;
use green;

use {uvll, UvResult, Idle, Async, UvError};
use raw::{mod, Loop, Handle};
use queue::QueuePool;
use homing::HomeHandle;

<<<<<<< HEAD
scoped_tls!(static local_loop: Cell<(*mut EventLoop, bool)>)
=======
scoped_tls!(static LOCAL_LOOP: Cell<(*mut EventLoop, bool)>)
>>>>>>> b7e17fc1

pub struct EventLoop {
    uv_loop: Loop,
    pool: Option<Box<QueuePool>>,
}

pub struct BorrowedEventLoop {
    local: *mut EventLoop,
    marker1: marker::NoSend,
    marker2: marker::NoSync,
}

impl EventLoop {
    pub fn new() -> UvResult<EventLoop> {
        let mut uv_loop = try!(unsafe { Loop::new() });
        uv_loop.set_data(0 as *mut _);
        let pool = try!(QueuePool::new(&uv_loop));
        Ok(EventLoop {
            pool: Some(pool),
            uv_loop: uv_loop,
        })
    }

    /// Borrow a reference to the local event loop.
    ///
    /// If there is no local event loop, or the local event loop is already
    /// borrowed, then an error is returned.
    pub fn borrow() -> UvResult<BorrowedEventLoop> {
<<<<<<< HEAD
        let local = unsafe {
            local_loop.with(|local| {
                local.and_then(|c| {
                    match c.get() {
                        (_, true) => None,
                        (p, false) => { c.set((p, true)); Some(p) }
                    }
                })
=======
        let local = LOCAL_LOOP.with(|local| {
            local.and_then(|c| {
                match c.get() {
                    (_, true) => None,
                    (p, false) => { c.set((p, true)); Some(p) }
                }
>>>>>>> b7e17fc1
            })
        });
        match local {
            Some(eloop) => Ok(BorrowedEventLoop {
                local: eloop,
                marker1: marker::NoSend,
                marker2: marker::NoSync,
            }),
            None => Err(UvError(uvll::UNKNOWN))
        }
    }

    /// Borrow an unsafe pointer to the local event loop
    pub unsafe fn borrow_raw() -> UvResult<*mut EventLoop> {
<<<<<<< HEAD
        let local = local_loop.with(|local| local.map(|c| c.get().val0()));
=======
        let local = LOCAL_LOOP.with(|local| local.map(|c| c.get().val0()));
>>>>>>> b7e17fc1
        match local {
            Some(eloop) => Ok(eloop),
            None => Err(UvError(uvll::UNKNOWN))
        }
    }

    /// Gain access to the underlying event loop.
    ///
    /// This method is unsafe as there is no guarantee that further safe methods
    /// called on the `Loop` will be valid as this event loop will deallocate it
    /// when it goes out of scope.
    pub unsafe fn uv_loop(&self) -> Loop { self.uv_loop }

    /// Create a new handle to this event loop.
    ///
    /// This handle can be used to return the current task home, assuming that
    /// it is a green task.
    pub fn make_handle(&mut self) -> HomeHandle {
        // It's understood by the homing code that the "local id" is just the
        // pointer of the local I/O factory cast to a uint.
        let id: uint = self as *mut _ as uint;
        HomeHandle::new(id, &mut **self.pool.as_mut().unwrap())
    }
}

impl green::EventLoop for EventLoop {
    fn run(&mut self) {
        let tls = Cell::new((self as *mut _, false));
        LOCAL_LOOP.set(&tls, || {
            self.uv_loop.run(uvll::RUN_DEFAULT).unwrap();
        });
    }

    fn callback(&mut self, f: proc()) {
        // Create a new idle handle, put the procedure into the custom data, and
        // then clean it up when the idle handle fires.
        unsafe {
            let mut idle = raw::Idle::new(&self.uv_loop).unwrap();
            idle.set_data(mem::transmute(box f));
            idle.start(onetime).unwrap();
        }

        extern fn onetime(handle: *mut uvll::uv_idle_t) {
            unsafe {
                let mut idle: raw::Idle = Handle::from_raw(handle);
                let f: Box<proc()> = mem::transmute(idle.get_data());
                idle.close_and_free();
                (*f)();
            }
        }
    }

    fn pausable_idle_callback(&mut self, cb: Box<green::Callback + Send>)
                              -> Box<green::PausableIdleCallback + Send> {
        box Idle::new_on(self, cb).unwrap()
            as Box<green::PausableIdleCallback + Send>
    }

    fn remote_callback(&mut self, f: Box<green::Callback + Send>)
                       -> Box<green::RemoteCallback + Send> {
        box Async::new_on(self, f).unwrap() as Box<green::RemoteCallback + Send>
    }

    fn has_active_io(&self) -> bool {
        unsafe { self.uv_loop().get_data() as uint > 0 }
    }
}

impl Drop for EventLoop {
    fn drop(&mut self) {
        use green::EventLoop;

        // Must first destroy the pool of handles before we destroy the loop
        // because otherwise the contained async handle will be destroyed after
        // the loop is free'd (use-after-free). We also must free the uv handle
        // after the loop has been closed because during the closing of the loop
        // the handle is required to be used apparently.
        //
        // Lastly, after we've closed the pool of handles we pump the event loop
        // one last time to run any closing callbacks to make sure the loop
        // shuts down cleanly.
        let mut handle = self.pool.as_ref().unwrap().handle();
        drop(self.pool.take());
        self.run();

        unsafe {
            self.uv_loop.close().unwrap();
            handle.free();
            self.uv_loop.free();
        }
    }
}

impl Deref<EventLoop> for BorrowedEventLoop {
    fn deref<'a>(&'a self) -> &'a EventLoop { unsafe { &*self.local } }
}

impl DerefMut<EventLoop> for BorrowedEventLoop {
    fn deref_mut<'a>(&'a mut self) -> &'a mut EventLoop {
        unsafe { &mut *self.local }
    }
}

#[unsafe_destructor]
impl Drop for BorrowedEventLoop {
    fn drop(&mut self) {
<<<<<<< HEAD
        unsafe {
            local_loop.with(|l| l.unwrap().set((self.local, false)))
        }
=======
        LOCAL_LOOP.with(|l| l.unwrap().set((self.local, false)))
>>>>>>> b7e17fc1
    }
}<|MERGE_RESOLUTION|>--- conflicted
+++ resolved
@@ -18,11 +18,7 @@
 use queue::QueuePool;
 use homing::HomeHandle;
 
-<<<<<<< HEAD
-scoped_tls!(static local_loop: Cell<(*mut EventLoop, bool)>)
-=======
 scoped_tls!(static LOCAL_LOOP: Cell<(*mut EventLoop, bool)>)
->>>>>>> b7e17fc1
 
 pub struct EventLoop {
     uv_loop: Loop,
@@ -51,23 +47,12 @@
     /// If there is no local event loop, or the local event loop is already
     /// borrowed, then an error is returned.
     pub fn borrow() -> UvResult<BorrowedEventLoop> {
-<<<<<<< HEAD
-        let local = unsafe {
-            local_loop.with(|local| {
-                local.and_then(|c| {
-                    match c.get() {
-                        (_, true) => None,
-                        (p, false) => { c.set((p, true)); Some(p) }
-                    }
-                })
-=======
         let local = LOCAL_LOOP.with(|local| {
             local.and_then(|c| {
                 match c.get() {
                     (_, true) => None,
                     (p, false) => { c.set((p, true)); Some(p) }
                 }
->>>>>>> b7e17fc1
             })
         });
         match local {
@@ -82,11 +67,7 @@
 
     /// Borrow an unsafe pointer to the local event loop
     pub unsafe fn borrow_raw() -> UvResult<*mut EventLoop> {
-<<<<<<< HEAD
-        let local = local_loop.with(|local| local.map(|c| c.get().val0()));
-=======
         let local = LOCAL_LOOP.with(|local| local.map(|c| c.get().val0()));
->>>>>>> b7e17fc1
         match local {
             Some(eloop) => Ok(eloop),
             None => Err(UvError(uvll::UNKNOWN))
@@ -193,12 +174,6 @@
 #[unsafe_destructor]
 impl Drop for BorrowedEventLoop {
     fn drop(&mut self) {
-<<<<<<< HEAD
-        unsafe {
-            local_loop.with(|l| l.unwrap().set((self.local, false)))
-        }
-=======
         LOCAL_LOOP.with(|l| l.unwrap().set((self.local, false)))
->>>>>>> b7e17fc1
     }
 }